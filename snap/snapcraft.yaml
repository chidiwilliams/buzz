# Development notes:
<<<<<<< HEAD
# - To build the snap run `snapcraft clean` and `snapcraft --verbose`
=======
# - To build the snap run `snapcraft clean` and `snapcraft --debug --verbosity verbose`
>>>>>>> 8fa065eb
# - To install local snap `snap install ./buzz_*.snap --dangerous`
name: buzz
base: core22
version: git
summary: Buzz, offline audio transcription and translation
website: https://buzzcaptions.com
source-code: https://github.com/chidiwilliams/buzz
issues: https://github.com/chidiwilliams/buzz/issues
description: |
  Buzz transcribes and translates audio to text offline using OpenAI's Whisper.
  Import audio and video files into Buzz and export them as TXT, SRT, or VTT files.
  Buzz supports Whisper, Whisper.cpp, Faster Whisper, Whisper-compatible models
  from the Hugging Face repository, and the OpenAI Whisper API.
grade: stable
confinement: strict
license: MIT
icon: buzz/assets/buzz.svg

architectures:
  - build-on: amd64

parts:
  desktop-qt5:
    source: https://github.com/ubuntu/snapcraft-desktop-helpers.git
    source-subdir: qt
    plugin: make
    make-parameters: [ "FLAVOR=qt5" ]
    build-packages:
      - build-essential
      - qtbase5-dev
      - dpkg-dev
    stage-packages:
      - libxkbcommon0
      - fonts-ubuntu
      - dmz-cursor-theme
      - light-themes
      - adwaita-icon-theme
      - gnome-themes-standard
      - shared-mime-info
      - libqt5gui5
      - libgdk-pixbuf2.0-0
      - libqt5svg5 # for loading icon themes which are svg
      - libglib2.0-0
      - xdg-user-dirs
    override-prime: |
      craftctl default
      glib-compile-schemas usr/share/glib-2.0/schemas

  platform-modules:
    plugin: nil
    stage-packages:
      - appmenu-gtk3-module
      - libcanberra-gtk3-module

  qt5-gtk-platform:
    plugin: nil
    stage-packages:
      - qt5-gtk-platformtheme

  alsa-pulseaudio:
    plugin: dump
    source: .
    override-pull: |
      mkdir etc -p
      cat > etc/asound.conf <<EOF
      pcm.!default {
          type pulse
          fallback "sysdefault"
          hint {
              show on
              description "Default ALSA Output (currently PulseAudio Sound Server)"
          }
      }
      ctl.!default {
          type pulse
          fallback "sysdefault"
      }
      EOF

  buzz:
    plugin: python
    source: .
    build-packages:
      - wget
      - portaudio19-dev
      - qt6-declarative-dev
      - qt6-multimedia-dev
      - libvulkan-dev
      - cmake
    stage-packages:
      # Audio
      - ffmpeg
      - libportaudio2
      - libpulse0
      - libasound2
      - libasound2-plugins
      - libasound2-plugins-extra
      - libyaml-dev
      - libegl1-mesa
      - gstreamer1.0-plugins-good
      - gstreamer1.0-plugins-base-apps
      - gstreamer1.0-pulseaudio
      - libgstreamer1.0-0
      - libgstreamer-plugins-base1.0-0
      - libgstreamer-plugins-good1.0-0
      # Display
      - libxkbcommon-x11-0
      - libxcb-icccm4
      - libxcb-image0
      - libxcb-keysyms1
      - libxcb-randr0
      - libxcb-render-util0
      - libxcb-xinerama0
      - libxcb-shape0
      - libxcb-cursor0
      # GPU
      - libglu1-mesa
      - libvulkan1
      - mesa-vulkan-drivers
    python-packages:
      - ctypesgen
      - setuptools
      - cmake
      - polib
    override-build: |
<<<<<<< HEAD
      # https://vulkan.lunarg.com/doc/view/latest/linux/getting_started_ubuntu.html      
      wget -qO- https://packages.lunarg.com/lunarg-signing-key-pub.asc | tee /etc/apt/trusted.gpg.d/lunarg.asc
      wget -qO /etc/apt/sources.list.d/lunarg-vulkan-jammy.list http://packages.lunarg.com/vulkan/lunarg-vulkan-jammy.list
      apt update
      apt install -y vulkan-sdk

      craftctl default
      
      # Create desktop file
      mkdir -p $CRAFT_PART_INSTALL/usr/share/applications
      cp $CRAFT_PART_BUILD/buzz.desktop $CRAFT_PART_INSTALL/usr/share/applications/
=======
      # Clear cache to save space on CI
      apt clean
      
      craftctl default
      pip install poetry
      make translation_mo
      pip install .
      pip uninstall -y ctranslate2
      pip uninstall -y torch torchaudio nvidia-cublas-cu12 nvidia-cuda-cupti-cu12 nvidia-cuda-nvrtc-cu12 nvidia-cuda-runtime-cu12 nvidia-cudnn-cu12 nvidia-cufft-cu12 nvidia-cufile-cu12 nvidia-curand-cu12 nvidia-cusolver-cu12 nvidia-cusparse-cu12 nvidia-cusparselt-cu12 nvidia-nccl-cu12 nvidia-nvjitlink-cu12 nvidia-nvtx-cu12 
      pip cache purge
      
      pip install https://github.com/raivisdejus/CTranslate2-no-execstack/releases/download/v4.2.1/ctranslate2-4.2.1-cp310-cp310-manylinux_2_17_x86_64.manylinux2014_x86_64.whl
      pip install -U torch==2.7.1+cu128 torchaudio==2.7.1+cu128 --index-url https://download.pytorch.org/whl/cu128
      pip cache purge
      pip install nvidia-cublas-cu12==12.8.3.14 nvidia-cuda-cupti-cu12==12.8.57 nvidia-cuda-nvrtc-cu12==12.8.61 --extra-index-url https://pypi.ngc.nvidia.com 
      pip cache purge
      pip install nvidia-cuda-runtime-cu12==12.8.57 nvidia-cudnn-cu12==9.7.1.26 nvidia-cufft-cu12==11.3.3.41 --extra-index-url https://pypi.ngc.nvidia.com
      pip cache purge
      pip install nvidia-curand-cu12==10.3.9.55 nvidia-cusolver-cu12==11.7.2.55 nvidia-cusparse-cu12==12.5.4.2  --extra-index-url https://pypi.ngc.nvidia.com
      pip cache purge
      pip install nvidia-cusparselt-cu12==0.6.3 nvidia-nvjitlink-cu12==12.8.61 nvidia-nvtx-cu12==12.8.55 --extra-index-url https://pypi.ngc.nvidia.com
      pip cache purge
      
      python3 build.py
      mkdir $CRAFT_PART_INSTALL/buzz
      cp $CRAFT_PART_BUILD/buzz/whisper_cpp.py $CRAFT_PART_INSTALL/buzz/
      cp $CRAFT_PART_BUILD/buzz/libwhisper.so $CRAFT_PART_INSTALL/buzz/
>>>>>>> 8fa065eb
    after: [ desktop-qt5 ]
  graphics-core22:
    after: [ buzz ]
    source: https://github.com/canonical/gpu-snap.git
    plugin: dump
<<<<<<< HEAD
    override-prime: |
      craftctl default
      ${CRAFT_PART_SRC}/bin/graphics-core22-cleanup mesa-core22 nvidia-core22
    prime:
      - bin/graphics-core22-wrapper
=======
    source: .
    organize:
      buzz.desktop: usr/share/applications/buzz.desktop
    # To prevent error of the same file having different permissions
    stage:
      - -buzz/whisper_cpp.py
>>>>>>> 8fa065eb

apps:
  buzz:
    command-chain:
      - bin/graphics-core22-wrapper
    command: bin/desktop-launch python3 -m buzz
    desktop: usr/share/applications/buzz.desktop
    environment:
      PATH: $SNAP/usr/bin:$SNAP/bin:$PATH
      LD_LIBRARY_PATH: $SNAP/lib/python3.10/site-packages/nvidia/cudnn/lib:$SNAP/lib/python3.10/site-packages/PyQt6:$SNAP/lib/python3.10/site-packages/PyQt6/Qt6/lib:$SNAP/usr/lib/$SNAPCRAFT_ARCH_TRIPLET/lapack:$SNAP/usr/lib/$SNAPCRAFT_ARCH_TRIPLET/blas:$SNAP:$LD_LIBRARY_PATH
      PYTHONPATH: $SNAP/lib/python3.10/site-packages/PyQt6:$SNAP/lib/python3.10/site-packages/PyQt6/Qt6/lib:$SNAP/usr/lib/python3/dist-packages:$SNAP/usr/lib/python3.10/site-packages:$SNAP/usr/local/lib/python3.10/dist-packages:$SNAP/usr/lib/python3.10/dist-packages:$PYTHONPATH
      # Fallback to XWayland if running in a Wayland session.
      DISABLE_WAYLAND: 1
      # Use GTK3 cursor theme, icon theme and open/save file dialogs.
      QT_QPA_PLATFORMTHEME: gtk3
      QT_MEDIA_BACKEND: gstreamer
      ALSA_CONFIG_PATH: $SNAP/etc/asound.conf
      XDG_CONFIG_DIRS: $SNAP/etc/xdg:$XDG_CONFIG_DIRS
      XDG_DATA_DIRS: $SNAP/usr/share:$XDG_DATA_DIRS
    plugs:
      - x11
      - unity7
      - wayland
      - home
      - network
      - network-bind
      - desktop
      - desktop-legacy
      - gsettings
      - opengl
      - removable-media
      - audio-playback
      - audio-record
      - password-manager-service

plugs:
  gtk-2-engines:
    interface: content
    target: $SNAP/lib/gtk-2.0
    default-provider: gtk2-common-themes
  gtk-3-themes:
    interface: content
    target: $SNAP/share/themes
    default-provider: gtk-common-themes
  icon-themes:
    interface: content
    target: $SNAP/share/icons
    default-provider: gtk-common-themes
  sound-themes:
    interface: content
    target: $SNAP/share/sounds
    default-provider: gtk-common-themes
  graphics-core22:
    interface: content
    target: $SNAP/graphics
    default-provider: mesa-core22

layout:
  /usr/lib/$SNAPCRAFT_ARCH_TRIPLET/alsa-lib:
    bind: $SNAP/usr/lib/$SNAPCRAFT_ARCH_TRIPLET/alsa-lib
  /usr/share/libdrm:
    bind: $SNAP/graphics/libdrm
  /usr/share/drirc.d:
    symlink: $SNAP/graphics/drirc.d
  /usr/share/X11/XErrorDB:
    symlink: $SNAP/graphics/X11/XErrorDB
  /usr/share/X11/locale:
    symlink: $SNAP/graphics/X11/locale<|MERGE_RESOLUTION|>--- conflicted
+++ resolved
@@ -1,9 +1,5 @@
 # Development notes:
-<<<<<<< HEAD
 # - To build the snap run `snapcraft clean` and `snapcraft --verbose`
-=======
-# - To build the snap run `snapcraft clean` and `snapcraft --debug --verbosity verbose`
->>>>>>> 8fa065eb
 # - To install local snap `snap install ./buzz_*.snap --dangerous`
 name: buzz
 base: core22
@@ -129,19 +125,12 @@
       - cmake
       - polib
     override-build: |
-<<<<<<< HEAD
       # https://vulkan.lunarg.com/doc/view/latest/linux/getting_started_ubuntu.html      
       wget -qO- https://packages.lunarg.com/lunarg-signing-key-pub.asc | tee /etc/apt/trusted.gpg.d/lunarg.asc
       wget -qO /etc/apt/sources.list.d/lunarg-vulkan-jammy.list http://packages.lunarg.com/vulkan/lunarg-vulkan-jammy.list
       apt update
       apt install -y vulkan-sdk
 
-      craftctl default
-      
-      # Create desktop file
-      mkdir -p $CRAFT_PART_INSTALL/usr/share/applications
-      cp $CRAFT_PART_BUILD/buzz.desktop $CRAFT_PART_INSTALL/usr/share/applications/
-=======
       # Clear cache to save space on CI
       apt clean
       
@@ -169,26 +158,20 @@
       mkdir $CRAFT_PART_INSTALL/buzz
       cp $CRAFT_PART_BUILD/buzz/whisper_cpp.py $CRAFT_PART_INSTALL/buzz/
       cp $CRAFT_PART_BUILD/buzz/libwhisper.so $CRAFT_PART_INSTALL/buzz/
->>>>>>> 8fa065eb
+      
+      # Create desktop file
+      mkdir -p $CRAFT_PART_INSTALL/usr/share/applications
+      cp $CRAFT_PART_BUILD/buzz.desktop $CRAFT_PART_INSTALL/usr/share/applications/
     after: [ desktop-qt5 ]
   graphics-core22:
     after: [ buzz ]
     source: https://github.com/canonical/gpu-snap.git
     plugin: dump
-<<<<<<< HEAD
     override-prime: |
       craftctl default
       ${CRAFT_PART_SRC}/bin/graphics-core22-cleanup mesa-core22 nvidia-core22
     prime:
       - bin/graphics-core22-wrapper
-=======
-    source: .
-    organize:
-      buzz.desktop: usr/share/applications/buzz.desktop
-    # To prevent error of the same file having different permissions
-    stage:
-      - -buzz/whisper_cpp.py
->>>>>>> 8fa065eb
 
 apps:
   buzz:
