import enum
import logging
from dataclasses import dataclass
from typing import Optional
from uuid import UUID

from PyQt6.QtCore import pyqtSignal, Qt, QModelIndex, QItemSelection
from PyQt6.QtSql import QSqlTableModel, QSqlRecord
from PyQt6.QtGui import QFontMetrics, QTextOption
from PyQt6.QtWidgets import (
    QWidget,
    QTableView,
    QStyledItemDelegate,
    QAbstractItemView,
    QTextEdit,
)

from buzz.locale import _
from buzz.translator import Translator
from buzz.transcriber.file_transcriber import to_timestamp


class Column(enum.Enum):
    ID = 0
    END = enum.auto()
    START = enum.auto()
    TEXT = enum.auto()
    TRANSLATION = enum.auto()
    TRANSCRIPTION_ID = enum.auto()


@dataclass
class ColDef:
    id: str
    header: str
    column: Column
    delegate: Optional[QStyledItemDelegate] = None


class TimeStampDelegate(QStyledItemDelegate):
    def displayText(self, value, locale):
        return to_timestamp(value)


class WordWrapDelegate(QStyledItemDelegate):
    def createEditor(self, parent, option, index):
        editor = QTextEdit(parent)
        editor.setWordWrapMode(QTextOption.WrapMode.WordWrap)
        editor.setAcceptRichText(False)

        return editor

    def setModelData(self, editor, model, index):
        model.setData(index, editor.toPlainText())


class TranscriptionSegmentModel(QSqlTableModel):
    def __init__(self, transcription_id: UUID):
        super().__init__()
        self.setTable("transcription_segment")
        self.setEditStrategy(QSqlTableModel.EditStrategy.OnFieldChange)
        self.setFilter(f"transcription_id = '{transcription_id}'")

    def flags(self, index: QModelIndex):
        flags = super().flags(index)
        if index.column() in (Column.START.value, Column.END.value):
            flags &= ~Qt.ItemFlag.ItemIsEditable
        return flags


class TranscriptionSegmentsEditorWidget(QTableView):
    PARENT_PADDINGS = 40
    segment_selected = pyqtSignal(QSqlRecord)

    def __init__(
            self,
            transcription_id: UUID,
            translator: Translator,
            parent: Optional[QWidget]
    ):
        super().__init__(parent)

        self._last_highlighted_row = -1
        self.translator = translator
        self.translator.translation.connect(self.update_translation)

        model = TranscriptionSegmentModel(transcription_id=transcription_id)
        self.setModel(model)

        timestamp_delegate = TimeStampDelegate()
        word_wrap_delegate = WordWrapDelegate()

        self.column_definitions: list[ColDef] = [
            ColDef("start", _("Start"), Column.START, delegate=timestamp_delegate),
            ColDef("end", _("End"), Column.END, delegate=timestamp_delegate),
            ColDef("text", _("Text"), Column.TEXT, delegate=word_wrap_delegate),
            ColDef("translation", _("Translation"), Column.TRANSLATION, delegate=word_wrap_delegate),
        ]

        for i in range(model.columnCount()):
            self.hideColumn(i)

        for definition in self.column_definitions:
            model.setHeaderData(
                definition.column.value,
                Qt.Orientation.Horizontal,
                definition.header,
            )
            self.showColumn(definition.column.value)
            if definition.delegate is not None:
                self.setItemDelegateForColumn(
                    definition.column.value, definition.delegate
                )

        self.setAlternatingRowColors(True)
        self.verticalHeader().hide()
        self.setSelectionBehavior(QAbstractItemView.SelectionBehavior.SelectRows)
        self.setSelectionMode(QTableView.SelectionMode.SingleSelection)
        self.selectionModel().selectionChanged.connect(self.on_selection_changed)
        model.select()
        model.rowsInserted.connect(self.init_row_height)

        self.has_translations = self.has_non_empty_translation()

        # Show start before end
        self.horizontalHeader().swapSections(1, 2)

        self.init_row_height()

        self.setColumnWidth(Column.START.value, 95)
        self.setColumnWidth(Column.END.value, 95)

        self.setWordWrap(True)

    def init_row_height(self):
        font_metrics = QFontMetrics(self.font())
        max_row_height = font_metrics.height() * 4
        row_count = self.model().rowCount()

        for row in range(row_count):
            self.setRowHeight(row, max_row_height)

    def has_non_empty_translation(self) -> bool:
        for i in range(self.model().rowCount()):
            if self.model().record(i).value("translation").strip():
                return True
        return False

    def resizeEvent(self, event):
        super().resizeEvent(event)

        if not self.has_translations:
            self.hideColumn(Column.TRANSLATION.value)
        else:
            self.showColumn(Column.TRANSLATION.value)

        text_column_count = 2 if self.has_translations else 1

        time_column_widths = self.columnWidth(Column.START.value) + self.columnWidth(Column.END.value)
        text_column_width = (
            int((self.parent().width() - self.PARENT_PADDINGS - time_column_widths) / text_column_count))

        self.setColumnWidth(Column.TEXT.value, text_column_width)
        self.setColumnWidth(Column.TRANSLATION.value, text_column_width)

    def update_translation(self, translation: str, segment_id: Optional[int] = None):
        self.has_translations = True
        self.resizeEvent(None)

        for row in range(self.model().rowCount()):
            if self.model().record(row).value("id") == segment_id:
                self.model().setData(self.model().index(row, Column.TRANSLATION.value), translation)
                break

    def on_selection_changed(
        self, selected: QItemSelection, _deselected: QItemSelection
    ):
        if selected.indexes():
            self.segment_selected.emit(self.segment(selected.indexes()[0]))

    def segment(self, index: QModelIndex) -> QSqlRecord:
        return self.model().record(index.row())

    def segments(self) -> list[QSqlRecord]:
        return [self.model().record(i) for i in range(self.model().rowCount())]

    def highlight_and_scroll_to_row(self, row_index: int):
        """Highlight a specific row and scroll it into view"""
        if 0 <= row_index < self.model().rowCount():
<<<<<<< HEAD
=======
            # Only set focus if we're actually moving to a different row to avoid audio crackling
            if self._last_highlighted_row != row_index:
                self.setFocus()
                self._last_highlighted_row = row_index
            
>>>>>>> b9569eb0
            # Select the row
            self.selectRow(row_index)
            # Scroll to the row with better positioning
            model_index = self.model().index(row_index, 0)
            self.scrollTo(model_index, QAbstractItemView.ScrollHint.PositionAtCenter)<|MERGE_RESOLUTION|>--- conflicted
+++ resolved
@@ -187,14 +187,11 @@
     def highlight_and_scroll_to_row(self, row_index: int):
         """Highlight a specific row and scroll it into view"""
         if 0 <= row_index < self.model().rowCount():
-<<<<<<< HEAD
-=======
             # Only set focus if we're actually moving to a different row to avoid audio crackling
             if self._last_highlighted_row != row_index:
                 self.setFocus()
                 self._last_highlighted_row = row_index
             
->>>>>>> b9569eb0
             # Select the row
             self.selectRow(row_index)
             # Scroll to the row with better positioning
