--- conflicted
+++ resolved
@@ -288,10 +288,9 @@
     def on_recording_transcriber_mode_changed(self, value):
         self.settings.set_value(Settings.Key.RECORDING_TRANSCRIBER_MODE, value)
 
-<<<<<<< HEAD
     def on_transcription_viewer_max_lines_changed(self, value):
         self.settings.settings.setValue("transcription_viewer/max_visible_lines", value)
-=======
+
     def on_force_cpu_changed(self, state: int):
         import os
         self.force_cpu_enabled = state == 2
@@ -301,7 +300,6 @@
             os.environ["BUZZ_FORCE_CPU"] = "true"
         else:
             os.environ.pop("BUZZ_FORCE_CPU", None)
->>>>>>> ad176beb
 
 class ValidateOpenAIApiKeyJob(QRunnable):
     class Signals(QObject):
