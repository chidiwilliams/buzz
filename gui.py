import enum
import logging
import os
import platform
import sys
from datetime import datetime
from typing import Dict, List, Optional, Tuple, Union

import humanize
import sounddevice
import whisper
from PyQt6.QtCore import (QDateTime, QObject, QRect, QSettings, Qt, QTimer,
                          pyqtSignal)
from PyQt6.QtGui import QAction, QCloseEvent, QKeySequence, QTextCursor
from PyQt6.QtWidgets import (QApplication, QComboBox, QFileDialog, QGridLayout,
                             QLabel, QMainWindow, QPlainTextEdit,
                             QProgressDialog, QPushButton, QWidget)
from whisper import tokenizer

import _whisper
from _whisper import Task, WhisperCpp
from transcriber import (FileTranscriber, OutputFormat, RecordingTranscriber,
                         State, Status)


def get_platform_styles(all_platform_styles: Dict[str, str]):
    return all_platform_styles.get(platform.system(), '')


def get_short_file_path(file_path: str):
    basename = os.path.basename(file_path)
    if len(basename) > 20:
        return f'{basename[0:10]}...{basename[-5:]}'
    return basename


class FormLabel(QLabel):
    def __init__(self, name: str, parent: Optional[QWidget], *args) -> None:
        super().__init__(name, parent, *args)
        self.setStyleSheet('QLabel { text-align: right; }')
        self.setAlignment(Qt.AlignmentFlag(
            Qt.AlignmentFlag.AlignVCenter | Qt.AlignmentFlag.AlignRight))


class AudioDevicesComboBox(QComboBox):
    """AudioDevicesComboBox displays a list of available audio input devices"""
    device_changed = pyqtSignal(int)
    audio_devices: List[Tuple[int, str]]

    def __init__(self, parent: Optional[QWidget] = None, *args) -> None:
        super().__init__(parent, *args)
        self.audio_devices = self.get_audio_devices()
        self.addItems(map(lambda device: device[1], self.audio_devices))
        self.currentIndexChanged.connect(self.on_index_changed)
        if self.get_default_device_id() != -1 and len(self.audio_devices) > 0:
            default_device_index = next(i for i, device in enumerate(
                self.audio_devices) if device[0] == self.get_default_device_id())
            self.setCurrentIndex(default_device_index)

    def get_audio_devices(self) -> List[Tuple[int, str]]:
        devices: sounddevice.DeviceList = sounddevice.query_devices()
        input_devices = filter(
            lambda device: device.get('max_input_channels') > 0, devices)
        return list(map(lambda device: (device.get('index'), device.get('name')), input_devices))

    def on_index_changed(self, index: int):
        self.device_changed.emit(self.audio_devices[index][0])

    def get_default_device_id(self) -> Optional[int]:
        return sounddevice.default.device[0]


class LanguagesComboBox(QComboBox):
    """LanguagesComboBox displays a list of languages available to use with Whisper"""
    # language is a languge key from whisper.tokenizer.LANGUAGES or '' for "detect langugage"
    languageChanged = pyqtSignal(str)

    def __init__(self, default_language: Optional[str], parent: Optional[QWidget] = None, *args) -> None:
        super().__init__(parent, *args)

        whisper_languages = sorted(
            [(lang, tokenizer.LANGUAGES[lang].title())
             for lang in tokenizer.LANGUAGES.keys()],
            key=lambda lang: lang[1])
        self.languages = [('', 'Detect Language')] + whisper_languages

        self.addItems([lang[1] for lang in self.languages])
        self.currentIndexChanged.connect(self.on_index_changed)

        default_language_key = default_language if default_language != '' else None
        default_language_index = next((i for i, lang in enumerate(self.languages)
                                       if lang[0] == default_language_key), 0)
        self.setCurrentIndex(default_language_index)

    def on_index_changed(self, index: int):
        self.languageChanged.emit(self.languages[index][0])


class TasksComboBox(QComboBox):
    """TasksComboBox displays a list of tasks available to use with Whisper"""
    taskChanged = pyqtSignal(Task)

    def __init__(self, default_task: Task, parent: Optional[QWidget], *args) -> None:
        super().__init__(parent, *args)
        self.tasks = [i for i in Task]
        self.addItems(map(lambda task: task.value.title(), self.tasks))
        self.currentIndexChanged.connect(self.on_index_changed)
        self.setCurrentText(default_task.value.title())

    def on_index_changed(self, index: int):
        self.taskChanged.emit(self.tasks[index])


class OutputFormatsComboBox(QComboBox):
    output_format_changed = pyqtSignal(OutputFormat)
    formats: List[OutputFormat]

    def __init__(self, default_format: OutputFormat, parent: Optional[QWidget], *args) -> None:
        super().__init__(parent, *args)
        self.formats = [i for i in OutputFormat]
        self.addItems(map(lambda format: format.value.upper(), self.formats))
        self.currentIndexChanged.connect(self.on_index_changed)
        self.setCurrentText(default_format.value.title())

    def on_index_changed(self, index: int):
        self.output_format_changed.emit(self.formats[index])


class Quality(enum.Enum):
    LOW = 'low'
    MEDIUM = 'medium'
    HIGH = 'high'


class QualityComboBox(QComboBox):
    quality_changed = pyqtSignal(Quality)

    def __init__(self, default_quality: Quality, parent: Optional[QWidget], *args) -> None:
        super().__init__(parent, *args)
        self.qualities = [i for i in Quality]
        self.addItems(
            map(lambda quality: quality.value.title(), self.qualities))
        self.currentIndexChanged.connect(self.on_index_changed)
        self.setCurrentText(default_quality.value.title())

    def on_index_changed(self, index: int):
        self.quality_changed.emit(self.qualities[index])


class TextDisplayBox(QPlainTextEdit):
    """TextDisplayBox is a read-only textbox"""

    os_styles = {
        'Darwin': '''QTextEdit {
            border: 0;
        }'''
    }

    def __init__(self, parent: Optional[QWidget], *args) -> None:
        super().__init__(parent, *args)
        self.setReadOnly(True)
        self.setPlaceholderText('Click Record to begin...')
        self.setStyleSheet(
            '''QTextEdit {
                } %s''' % get_platform_styles(self.os_styles))


class RecordButton(QPushButton):
    class Status(enum.Enum):
        RECORDING = enum.auto()
        STOPPED = enum.auto()

    current_status = Status.STOPPED
    status_changed = pyqtSignal(Status)

    def __init__(self, parent: Optional[QWidget], *args) -> None:
        super().__init__("Record", parent, *args)
        self.clicked.connect(self.on_click_record)
        self.status_changed.connect(self.on_status_changed)
        self.setDefault(True)

    def on_click_record(self):
        current_status: RecordButton.Status
        if self.current_status == self.Status.RECORDING:
            current_status = self.Status.STOPPED
        else:
            current_status = self.Status.RECORDING

        self.status_changed.emit(current_status)

    def on_status_changed(self, status: Status):
        self.current_status = status
        if status == self.Status.RECORDING:
            self.setText('Stop')
            self.setDefault(False)
        else:
            self.setText('Record')
            self.setDefault(True)

    def force_stop(self):
        self.on_status_changed(self.Status.STOPPED)


class DownloadModelProgressDialog(QProgressDialog):
    start_time: datetime

    def __init__(self, total_size: int, parent: Optional[QWidget], *args) -> None:
        super().__init__('Downloading resources (0%, unknown time remaining)',
                         'Cancel', 0, total_size, parent, *args)
        self.setWindowModality(Qt.WindowModality.ApplicationModal)
        self.start_time = datetime.now()

    def setValue(self, current_size: int) -> None:
        super().setValue(current_size)

        fraction_completed = current_size / self.maximum()
        time_spent = (datetime.now() - self.start_time).total_seconds()
        time_left = (time_spent / fraction_completed) - time_spent

        self.setLabelText(
            f'Downloading resources ({(current_size / self.maximum()):.2%}, {humanize.naturaldelta(time_left)} remaining)')


class TranscriberProgressDialog(QProgressDialog):
    short_file_path: str
    start_time: datetime
    is_canceled = False

    def __init__(self, file_path: str, total_size: int, parent: Optional[QWidget], *args) -> None:
        short_file_path = get_short_file_path(file_path)
        label = f'Processing {short_file_path} (0%, unknown time remaining)'
        super().__init__(label, 'Cancel', 0, total_size, parent, *args)

        self.total_size = total_size
        self.short_file_path = short_file_path
        self.start_time = datetime.now()

        # Open dialog immediately
        self.setMinimumDuration(0)

        self.setValue(0)

    def update_progress(self, current_size: int):
        self.setValue(current_size)

        fraction_completed = current_size / self.total_size
        if fraction_completed > 0:
            time_spent = (datetime.now() - self.start_time).total_seconds()
            time_left = (time_spent / fraction_completed) - time_spent
            self.setLabelText(
                f'Processing {self.short_file_path} ({fraction_completed:.2%}, {humanize.naturaldelta(time_left)} remaining)')


class TranscriberWithSignal(QObject):
    """
    TranscriberWithSignal exports the text callback from a Transcriber
    as a QtSignal to allow updating the UI from a secondary thread.
    """

    status_changed = pyqtSignal(Status)

    def __init__(
            self, model: Union[whisper.Whisper, WhisperCpp], language: Optional[str],
            task: Task, input_device_index: Optional[int], parent: Optional[QWidget], *args) -> None:
        super().__init__(parent, *args)
        self.transcriber = RecordingTranscriber(
            model=model, language=language,
            status_callback=self.on_next_status, task=task,
            input_device_index=input_device_index)

    def start_recording(self):
        self.transcriber.start_recording()

    def on_next_status(self, status: Status):
        self.status_changed.emit(status)

    def stop_recording(self):
        self.transcriber.stop_recording()


class TimerLabel(QLabel):
    start_time: Optional[QDateTime]

    def __init__(self, parent: Optional[QWidget]):
        super().__init__(parent)

        self.timer = QTimer(self)
        self.timer.timeout.connect(self.on_next_interval)
        self.on_next_interval(stopped=True)
        self.setAlignment(Qt.AlignmentFlag(
            Qt.AlignmentFlag.AlignVCenter | Qt.AlignmentFlag.AlignRight))

    def start_timer(self):
        self.timer.start(1000)
        self.start_time = QDateTime.currentDateTimeUtc()
        self.on_next_interval()

    def stop_timer(self):
        self.timer.stop()
        self.on_next_interval(stopped=True)

    def on_next_interval(self, stopped=False):
        if stopped:
            self.setText('--:--')
        elif self.start_time != None:
            seconds_passed = self.start_time.secsTo(
                QDateTime.currentDateTimeUtc())
            self.setText('{0:02}:{1:02}'.format(
                seconds_passed // 60, seconds_passed % 60))


def get_model_name(quality: Quality) -> str:
    return {
        Quality.LOW: ('tiny', 'tiny.en'),
        Quality.MEDIUM: ('base', 'base.en'),
        Quality.HIGH: ('small', 'small.en'),
    }[quality][0]


class FileTranscriberWidget(QWidget):
    selected_quality = Quality.LOW
    selected_language: Optional[str] = None
    selected_task = Task.TRANSCRIBE
    selected_output_format = OutputFormat.TXT
    model_download_progress_dialog: Optional[DownloadModelProgressDialog] = None
    transcriber_progress_dialog: Optional[TranscriberProgressDialog] = None
    transcribe_progress = pyqtSignal(tuple)
<<<<<<< HEAD
    model_loader: Optional[_whisper.ModelLoader] = None
=======
    file_transcriber: Optional[FileTranscriber] = None
>>>>>>> 68aff48b

    def __init__(self, file_path: str, parent: Optional[QWidget]) -> None:
        super().__init__(parent)

        layout = QGridLayout(self)

        self.settings = Settings(self)

        self.file_path = file_path

        self.quality_combo_box = QualityComboBox(
            default_quality=self.selected_quality,
            parent=self)
        self.quality_combo_box.quality_changed.connect(self.on_quality_changed)

        self.languages_combo_box = LanguagesComboBox(
            default_language=self.selected_language,
            parent=self)
        self.languages_combo_box.languageChanged.connect(
            self.on_language_changed)

        self.tasks_combo_box = TasksComboBox(
            default_task=self.selected_task,
            parent=self)
        self.tasks_combo_box.taskChanged.connect(self.on_task_changed)

        self.run_button = QPushButton('Run', self)
        self.run_button.clicked.connect(self.on_click_run)
        self.run_button.setDefault(True)

        output_formats_combo_box = OutputFormatsComboBox(
            default_format=self.selected_output_format, parent=self)
        output_formats_combo_box.output_format_changed.connect(
            self.on_output_format_changed)

        grid = (
            ((0, 5, FormLabel('Task:', parent=self)), (5, 7, self.tasks_combo_box)),
            ((0, 5, FormLabel('Language:', parent=self)),
             (5, 7, self.languages_combo_box)),
            ((0, 5, FormLabel('Quality:', parent=self)),
             (5, 7, self.quality_combo_box)),
            ((0, 5, FormLabel('Export As:', self)),
             (5, 7, output_formats_combo_box)),
            ((9, 3, self.run_button),)
        )

        for (row_index, row) in enumerate(grid):
            for (_, cell) in enumerate(row):
                (col_offset, col_width, widget) = cell
                layout.addWidget(widget, row_index, col_offset, 1, col_width)

        self.setLayout(layout)

        self.transcribe_progress.connect(self.handle_transcribe_progress)

    def on_quality_changed(self, quality: Quality):
        self.selected_quality = quality

    def on_language_changed(self, language: str):
        self.selected_language = None if language == '' else language

    def on_task_changed(self, task: Task):
        self.selected_task = task

    def on_output_format_changed(self, output_format: OutputFormat):
        self.selected_output_format = output_format

    def on_click_run(self):
        default_path = FileTranscriber.get_default_output_file_path(
            task=self.selected_task, input_file_path=self.file_path,
            output_format=self.selected_output_format)
        (output_file, _) = QFileDialog.getSaveFileName(
            self, 'Save File', default_path, f'Text files (*.{self.selected_output_format})')

        if output_file == '':
            return

        use_whisper_cpp = self.settings.enable_ggml_inference(
        ) and self.selected_language != None

        self.run_button.setDisabled(True)
        model_name = get_model_name(self.selected_quality)
        logging.debug(f'Loading model: {model_name}')

        self.model_loader = _whisper.ModelLoader(
            name=model_name, use_whisper_cpp=use_whisper_cpp,
            on_download_model_chunk=self.on_download_model_progress)

        try:
            model = self.model_loader.load()
        except _whisper.Stopped:
            self.run_button.setDisabled(False)
            return

        logging.debug(
            f'Starting file transcription, file_path = {self.file_path}, language = {self.selected_language}, task = {self.selected_task}, output file path = {output_file}, output format = {self.selected_output_format}')
        self.file_transcriber = FileTranscriber(
            model=model, file_path=self.file_path,
            language=self.selected_language, task=self.selected_task,
            output_file_path=output_file, output_format=self.selected_output_format, progress_callback=self.on_transcribe_model_progress)
        self.file_transcriber.start()

    def on_download_model_progress(self, current_size: int, total_size: int):
        if current_size == total_size:
            self.end_download_model()
            return

        if self.model_download_progress_dialog == None:
            self.model_download_progress_dialog = DownloadModelProgressDialog(
                total_size=total_size, parent=self)
            self.model_download_progress_dialog.canceled.connect(
                self.on_cancel_model_progress_dialog)
        else:
            self.model_download_progress_dialog.setValue(current_size)

    def on_transcribe_model_progress(self, current_size: int, total_size: int):
        self.transcribe_progress.emit((current_size, total_size))

    def handle_transcribe_progress(self, progress: Tuple[int, int]):
        (current_size, total_size) = progress

        if current_size == total_size:
            self.reset_transcription()
            return

        # In the middle of transcription...

        # Create a dialog if one does not exist
        if current_size == 0 and self.transcriber_progress_dialog == None:
            self.transcriber_progress_dialog = TranscriberProgressDialog(
                file_path=self.file_path, total_size=total_size, parent=self)
            self.transcriber_progress_dialog.canceled.connect(
                self.stop_transcription)

        # Update the progress of the dialog unless it has
        # been canceled before this progress update arrived
        if self.transcriber_progress_dialog != None and self.transcriber_progress_dialog.wasCanceled() == False:
            self.transcriber_progress_dialog.update_progress(current_size)

    def stop_transcription(self):
        if self.file_transcriber != None:
            self.file_transcriber.stop()
        self.reset_transcription()

    def reset_transcription(self):
        self.run_button.setDisabled(False)
        if self.transcriber_progress_dialog != None:
            self.transcriber_progress_dialog.destroy()
            self.transcriber_progress_dialog = None

    def on_cancel_model_progress_dialog(self):
        self.model_loader.stop()
        self.end_download_model()

    def end_download_model(self):
        if self.model_download_progress_dialog != None:
            self.model_download_progress_dialog.destroy()
            self.model_download_progress_dialog = None


class Settings(QSettings):
    ENABLE_GGML_INFERENCE = 'enable_ggml_inference'

    def __init__(self, parent: Optional[QWidget], *args):
        super().__init__('Buzz', 'Buzz', parent, *args)

    def enable_ggml_inference(self):
        return self.value(self.ENABLE_GGML_INFERENCE, False)


class RecordingTranscriberWidget(QWidget):
    current_status = RecordButton.Status.STOPPED
    selected_quality = Quality.LOW
    selected_language: Optional[str] = None
    selected_device_id: Optional[int]
    selected_task = Task.TRANSCRIBE
    model_download_progress_dialog: Optional[DownloadModelProgressDialog] = None
    settings: Settings
    transcriber: Optional[TranscriberWithSignal] = None
    model_loader: Optional[_whisper.ModelLoader] = None

    def __init__(self, parent: Optional[QWidget]) -> None:
        super().__init__(parent)

        layout = QGridLayout(self)

        self.settings = Settings(self)

        self.quality_combo_box = QualityComboBox(
            default_quality=self.selected_quality,
            parent=self)
        self.quality_combo_box.quality_changed.connect(self.on_quality_changed)

        self.languages_combo_box = LanguagesComboBox(
            default_language=self.selected_language,
            parent=self)
        self.languages_combo_box.languageChanged.connect(
            self.on_language_changed)

        self.audio_devices_combo_box = AudioDevicesComboBox(self)
        self.audio_devices_combo_box.device_changed.connect(
            self.on_device_changed)
        self.selected_device_id = self.audio_devices_combo_box.get_default_device_id()

        self.tasks_combo_box = TasksComboBox(
            default_task=Task.TRANSCRIBE,
            parent=self)
        self.tasks_combo_box.taskChanged.connect(self.on_task_changed)

        self.timer_label = TimerLabel(self)

        self.record_button = RecordButton(self)
        self.record_button.status_changed.connect(self.on_status_changed)

        self.text_box = TextDisplayBox(self)

        grid = (
            ((0, 5, FormLabel('Task:', self)), (5, 7, self.tasks_combo_box)),
            ((0, 5, FormLabel('Language:', self)),
             (5, 7, self.languages_combo_box)),
            ((0, 5, FormLabel('Quality:', self)), (5, 7, self.quality_combo_box)),
            ((0, 5, FormLabel('Microphone:', self)),
             (5, 7, self.audio_devices_combo_box)),
            ((6, 3, self.timer_label), (9, 3, self.record_button)),
            ((0, 12, self.text_box),),
        )

        for (row_index, row) in enumerate(grid):
            for (_, cell) in enumerate(row):
                (col_offset, col_width, widget) = cell
                layout.addWidget(widget, row_index, col_offset, 1, col_width)

        self.setLayout(layout)

    def on_transcriber_status_changed(self, status: Status):
        if status.state == State.FINISHED_CURRENT_TRANSCRIPTION:
            text = status.text.strip()
            if len(text) > 0:
                self.text_box.moveCursor(QTextCursor.MoveOperation.End)
                self.text_box.insertPlainText(text + '\n\n')
                self.text_box.moveCursor(QTextCursor.MoveOperation.End)
        elif status.state == State.STARTING_NEXT_TRANSCRIPTION:
            pass

    def on_device_changed(self, device_id: int):
        self.selected_device_id = device_id

    def on_status_changed(self, status: RecordButton.Status):
        if status == RecordButton.Status.RECORDING:
            self.start_recording()
        else:
            self.stop_recording()

    def on_quality_changed(self, quality: Quality):
        self.selected_quality = quality

    def on_language_changed(self, language: str):
        self.selected_language = None if language == '' else language

    def on_task_changed(self, task: Task):
        self.selected_task = task

    def start_recording(self):
        self.record_button.setDisabled(True)

        use_whisper_cpp = self.settings.enable_ggml_inference(
        ) and self.selected_language != None

        model_name = get_model_name(self.selected_quality)
        logging.debug(f'Loading model: {model_name}')

        self.model_loader = _whisper.ModelLoader(
            name=model_name, use_whisper_cpp=use_whisper_cpp,
            on_download_model_chunk=self.on_download_model_progress)

        try:
            model = self.model_loader.load()
        except _whisper.Stopped:
            self.record_button.setDisabled(False)
            self.record_button.force_stop()
            return

        self.record_button.setDisabled(False)

        # Clear text box placeholder because the first chunk takes a while to process
        self.text_box.setPlaceholderText('')
        self.timer_label.start_timer()

        self.transcriber = TranscriberWithSignal(
            model=model,
            language=self.selected_language,
            task=self.selected_task,
            input_device_index=self.selected_device_id,
            parent=self
        )
        self.transcriber.status_changed.connect(
            self.on_transcriber_status_changed)
        self.transcriber.start_recording()

    def on_download_model_progress(self, current_size: int, total_size: int):
        if current_size == total_size:
            self.end_download_model()
            return

        if self.model_download_progress_dialog == None:
            self.model_download_progress_dialog = DownloadModelProgressDialog(
                total_size=total_size, parent=self)
            self.model_download_progress_dialog.canceled.connect(
                self.on_cancel_model_progress_dialog)
        else:
            self.model_download_progress_dialog.setValue(current_size)

    def stop_recording(self):
        if self.transcriber != None:
            self.transcriber.stop_recording()
        self.timer_label.stop_timer()

    def on_cancel_model_progress_dialog(self):
        if self.model_loader != None:
            self.model_loader.stop()
        self.end_download_model()

    def end_download_model(self):
        if self.model_download_progress_dialog != None:
            self.model_download_progress_dialog.destroy()
            self.model_download_progress_dialog = None


class MainWindow(QMainWindow):
    new_import_window_triggered = pyqtSignal(tuple)

    def __init__(self, title: str, w: int, h: int, parent: Optional[QWidget], *args):
        super().__init__(parent, *args)

        self.setFixedSize(w, h)
        self.setWindowTitle(f'{title} — Buzz')

        import_audio_file_action = QAction("&Import Audio File...", self)
        import_audio_file_action.triggered.connect(
            self.on_import_audio_file_action)
        import_audio_file_action.setShortcut(QKeySequence.fromString('Ctrl+O'))

        menu = self.menuBar()

        self.file_menu = menu.addMenu("&File")
        self.file_menu.addAction(import_audio_file_action)

        self.settings = Settings(self)

        if platform.system() != 'Windows':
            enable_ggml_inference_action = QAction(
                '&Enable GGML Inference', self)
            enable_ggml_inference_action.setCheckable(True)
            enable_ggml_inference_action.setChecked(
                bool(self.settings.enable_ggml_inference()))
            enable_ggml_inference_action.triggered.connect(
                self.on_toggle_enable_ggml_inference)

            self.settings_menu = menu.addMenu('&Settings')
            self.settings_menu.addAction(enable_ggml_inference_action)

    def on_import_audio_file_action(self):
        (file_path, _) = QFileDialog.getOpenFileName(
            self, 'Select audio file', '', 'Audio Files (*.mp3 *.wav *.m4a *.ogg);;Video Files (*.mp4 *.webm *.ogm)')
        if file_path == '':
            return
        self.new_import_window_triggered.emit((file_path, self.geometry()))

    def on_toggle_enable_ggml_inference(self, state: bool):
        self.settings.setValue(Settings.ENABLE_GGML_INFERENCE, state)


class RecordingTranscriberMainWindow(MainWindow):
    def __init__(self, parent: Optional[QWidget], *args) -> None:
        super().__init__(title='Live Recording', w=400, h=500, parent=parent, *args)

        self.central_widget = RecordingTranscriberWidget(self)
        self.central_widget.setContentsMargins(10, 10, 10, 10)
        self.setCentralWidget(self.central_widget)

    def closeEvent(self, event: QCloseEvent) -> None:
        self.central_widget.stop_recording()
        return super().closeEvent(event)


class FileTranscriberMainWindow(MainWindow):
    def __init__(self, file_path: str, parent: Optional[QWidget], *args) -> None:
        super().__init__(title=get_short_file_path(
            file_path), w=400, h=210, parent=parent, *args)

        self.central_widget = FileTranscriberWidget(file_path, self)
        self.central_widget.setContentsMargins(10, 10, 10, 10)
        self.setCentralWidget(self.central_widget)

    def closeEvent(self, event: QCloseEvent) -> None:
        self.central_widget.stop_transcription()
        return super().closeEvent(event)


class Application(QApplication):
    windows: List[MainWindow] = []

    def __init__(self) -> None:
        super().__init__(sys.argv)

        window = RecordingTranscriberMainWindow(None)
        window.new_import_window_triggered.connect(self.open_import_window)
        window.show()

        self.windows.append(window)

    def open_import_window(self, window_config: Tuple[str, QRect]):
        (file_path, geometry) = window_config

        window = FileTranscriberMainWindow(file_path, None)

        # Set window to open at an offset from the calling sibling
        OFFSET = 35
        geometry = QRect(geometry.left() + OFFSET, geometry.top() + OFFSET,
                         geometry.width(), geometry.height())
        window.setGeometry(geometry)
        self.windows.append(window)

        window.new_import_window_triggered.connect(self.open_import_window)
        window.show()<|MERGE_RESOLUTION|>--- conflicted
+++ resolved
@@ -325,11 +325,8 @@
     model_download_progress_dialog: Optional[DownloadModelProgressDialog] = None
     transcriber_progress_dialog: Optional[TranscriberProgressDialog] = None
     transcribe_progress = pyqtSignal(tuple)
-<<<<<<< HEAD
     model_loader: Optional[_whisper.ModelLoader] = None
-=======
     file_transcriber: Optional[FileTranscriber] = None
->>>>>>> 68aff48b
 
     def __init__(self, file_path: str, parent: Optional[QWidget]) -> None:
         super().__init__(parent)
@@ -481,7 +478,8 @@
             self.transcriber_progress_dialog = None
 
     def on_cancel_model_progress_dialog(self):
-        self.model_loader.stop()
+        if self.model_loader != None:
+            self.model_loader.stop()
         self.end_download_model()
 
     def end_download_model(self):
