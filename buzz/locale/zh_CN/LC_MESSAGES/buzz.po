# SOME DESCRIPTIVE TITLE.
# Copyright (C) YEAR THE PACKAGE'S COPYRIGHT HOLDER
# This file is distributed under the same license as the PACKAGE package.
# FIRST AUTHOR <lichenghao011@gmail.com>, 2024.
# 'transcript'  as '识别'

msgid ""
msgstr ""
"Project-Id-Version: \n"
"Report-Msgid-Bugs-To: \n"
"POT-Creation-Date: 2024-11-03 08:32+0200\n"
"PO-Revision-Date: 2023-05-01 15:45+0800\n"
"Last-Translator: \n"
"Language-Team: lamb \n"
"Language: zh_CN\n"
"MIME-Version: 1.0\n"
"Content-Type: text/plain; charset=UTF-8\n"
"Content-Transfer-Encoding: 8bit\n"
"X-Generator: Poedit 3.2.2\n"

#: buzz/widgets/import_url_dialog.py:19 buzz/settings/shortcut.py:19
msgid "Import URL"
msgstr "导入URL"

#: buzz/widgets/import_url_dialog.py:22
msgid "https://example.com/audio.mp3"
msgstr "https://example.com/audio.mp3"

#: buzz/widgets/import_url_dialog.py:28
#: buzz/widgets/preferences_dialog/preferences_dialog.py:69
#: buzz/widgets/preferences_dialog/models_preferences_widget.py:245
#: buzz/widgets/transcriber/advanced_settings_dialog.py:97
#: buzz/widgets/transcription_viewer/transcription_viewer_widget.py:295
#: buzz/widgets/main_window.py:234
msgid "Ok"
msgstr "Ok"

#: buzz/widgets/import_url_dialog.py:29
#: buzz/widgets/preferences_dialog/preferences_dialog.py:70
#: buzz/widgets/preferences_dialog/models_preferences_widget.py:246
#: buzz/widgets/transcription_viewer/transcription_viewer_widget.py:296
#: buzz/widgets/model_download_progress_dialog.py:29
#: buzz/widgets/main_window.py:235
msgid "Cancel"
msgstr "取消"

#: buzz/widgets/import_url_dialog.py:34
msgid "URL:"
msgstr "网址:"

#: buzz/widgets/import_url_dialog.py:44
msgid "Invalid URL"
msgstr "无效的网址"

#: buzz/widgets/import_url_dialog.py:44
msgid "The URL you entered is invalid."
msgstr "输入的网址无效"

#: buzz/widgets/preferences_dialog/shortcuts_editor_preferences_widget.py:29
msgid "Reset to Defaults"
msgstr "恢复默认"

#: buzz/widgets/preferences_dialog/general_preferences_widget.py:52
msgid "Font Size"
msgstr "字体大小"

#: buzz/widgets/preferences_dialog/general_preferences_widget.py:61
msgid "Test"
msgstr "测试"

#: buzz/widgets/preferences_dialog/general_preferences_widget.py:67
msgid "OpenAI API key"
msgstr "OpenAI API key"

#: buzz/widgets/preferences_dialog/general_preferences_widget.py:80
msgid "OpenAI base url"
msgstr "OpenAI 基于 url"

#: buzz/widgets/preferences_dialog/general_preferences_widget.py:89
msgid "Default export file name"
msgstr "默认输出文件名"

#: buzz/widgets/preferences_dialog/general_preferences_widget.py:95
msgid "Enable live recording transcription export"
msgstr "启用实时录制转录导出"

#: buzz/widgets/preferences_dialog/general_preferences_widget.py:101
#: buzz/widgets/preferences_dialog/folder_watch_preferences_widget.py:47
#: buzz/widgets/preferences_dialog/folder_watch_preferences_widget.py:50
msgid "Browse"
msgstr "浏览"

#: buzz/widgets/preferences_dialog/general_preferences_widget.py:120
msgid "Export folder"
msgstr "导出文件夹"

#: buzz/widgets/preferences_dialog/general_preferences_widget.py:131
#, fuzzy
msgid "Live recording mode"
msgstr "现场录制模式"

#: buzz/widgets/preferences_dialog/general_preferences_widget.py:156
#: buzz/widgets/preferences_dialog/general_preferences_widget.py:162
msgid "OpenAI API Key Test"
msgstr "测试OpenAI API Key"

#: buzz/widgets/preferences_dialog/general_preferences_widget.py:157
msgid ""
"Your API key is valid. Buzz will use this key to perform Whisper API "
"transcriptions and AI translations."
msgstr ""
<<<<<<< HEAD
“您的API密钥有效。Buzz将使用此密钥执行 Whisper API 识别和 AI 翻译。”
=======
“您的API密钥有效。Buzz将使用此密钥执行Whisper API”
“转录和人工智能翻译。”
>>>>>>> 725031eb


#: buzz/widgets/preferences_dialog/general_preferences_widget.py:173
msgid "Invalid API key"
msgstr "无效的API key"

#: buzz/widgets/preferences_dialog/general_preferences_widget.py:174
msgid ""
"API supports only base64 characters (A-Za-z0-9+/=). Other characters in API "
"key may cause errors."
msgstr ""
"API只支持 base64字符（A-Za-z0-9+/=）。其他字符在API密钥中可能导致错误。"

#: buzz/widgets/preferences_dialog/general_preferences_widget.py:192
msgid "Select Export Folder"
msgstr "选择输出文件夹"

#: buzz/widgets/preferences_dialog/general_preferences_widget.py:244
msgid ""
"OpenAI API returned invalid response. Please check the API url or your key. "
"Transcription and translation may still work if the API does not support key "
"validation."
msgstr ""
"OpenAI API返回无效响应。请检查API网址或您的密钥。"
“如果API不支持密钥，识别和翻译可能仍然有效”

#: buzz/widgets/preferences_dialog/folder_watch_preferences_widget.py:42
msgid "Enable folder watch"
msgstr "开启文件夹查看"

#: buzz/widgets/preferences_dialog/folder_watch_preferences_widget.py:94
msgid "Input folder"
msgstr "导入文件夹"

#: buzz/widgets/preferences_dialog/folder_watch_preferences_widget.py:95
msgid "Output folder"
msgstr "导出文件夹"

#: buzz/widgets/preferences_dialog/folder_watch_preferences_widget.py:105
#, fuzzy
msgid "Select Input Folder"
msgstr "选择导入文件夹"

#: buzz/widgets/preferences_dialog/folder_watch_preferences_widget.py:114
msgid "Select Output Folder"
msgstr "选择输出文件夹"

#: buzz/widgets/preferences_dialog/preferences_dialog.py:43
#, fuzzy
msgid "Preferences"
msgstr "偏好设置"

#: buzz/widgets/preferences_dialog/preferences_dialog.py:50
msgid "General"
msgstr "通用"

#: buzz/widgets/preferences_dialog/preferences_dialog.py:53
#, fuzzy
msgid "Models"
msgstr "模型"

#: buzz/widgets/preferences_dialog/preferences_dialog.py:57
msgid "Shortcuts"
msgstr "快捷键"

#: buzz/widgets/preferences_dialog/preferences_dialog.py:63
msgid "Folder Watch"
msgstr "文档查看"

#: buzz/widgets/preferences_dialog/models_preferences_widget.py:70
msgid "Group"
msgstr "组"

#: buzz/widgets/preferences_dialog/models_preferences_widget.py:82
msgid "Huggingface ID of a Faster whisper model"
<<<<<<< HEAD
msgstr "较快的Whisper模型的Huggingface ID"
=======
msgstr "更快的Whisper模型的Huggingface ID"
>>>>>>> 725031eb

#: buzz/widgets/preferences_dialog/models_preferences_widget.py:94
#, fuzzy
msgid "Download"
msgstr "下载"

#: buzz/widgets/preferences_dialog/models_preferences_widget.py:99
msgid "Show file location"
msgstr "查看文件位置"

#: buzz/widgets/preferences_dialog/models_preferences_widget.py:107
msgid "Delete"
msgstr "删除"

#: buzz/widgets/preferences_dialog/models_preferences_widget.py:138
#, fuzzy
msgid "Downloaded"
msgstr "已下载的"

#: buzz/widgets/preferences_dialog/models_preferences_widget.py:143
msgid "Available for Download"
msgstr "可用的下载"

#: buzz/widgets/preferences_dialog/models_preferences_widget.py:164
msgid "Download link to Whisper.cpp ggml model file"
msgstr "Whisper.cpp ggml 模型文件的下载链接"

#: buzz/widgets/preferences_dialog/models_preferences_widget.py:239
msgid "Delete Model"
msgstr "删除模型"

#: buzz/widgets/preferences_dialog/models_preferences_widget.py:240
#, fuzzy
msgid "Are you sure you want to delete the selected model?"
msgstr "您确定要删除所选录制吗？"

#: buzz/widgets/preferences_dialog/models_preferences_widget.py:268
#, fuzzy
msgid "Download failed"
msgstr "下载模型失败"

#: buzz/widgets/preferences_dialog/models_preferences_widget.py:269
#: buzz/widgets/main_window.py:291 buzz/model_loader.py:503
msgid "Error"
msgstr "错误"

#: buzz/widgets/record_button.py:10 buzz/widgets/record_button.py:17
#: buzz/widgets/main_window_toolbar.py:35
msgid "Record"
msgstr "录制"

#: buzz/widgets/record_button.py:21
msgid "Stop"
msgstr "停止"

#: buzz/widgets/transcriber/languages_combo_box.py:35
#: buzz/transcriber/transcriber.py:159
msgid "Detect Language"
msgstr "检测语言"

#: buzz/widgets/transcriber/file_transcriber_widget.py:79
msgid "Run"
msgstr "开始执行"

#: buzz/widgets/transcriber/transcription_options_group_box.py:92
msgid "Model:"
msgstr "模型:"

<<<<<<< HEAD
#: buzz/widgets/transcriber/transcription_options_group_box.py:91
msgid "Api Key:"
msgstr "Api Key:"
=======
#: buzz/widgets/transcriber/transcription_options_group_box.py:104
msgid "First time use of a model may take up to several minutest to load."
msgstr ""
>>>>>>> 725031eb

#: buzz/widgets/transcriber/transcription_options_group_box.py:113
msgid "Api Key:"
msgstr "Api Key:"

#: buzz/widgets/transcriber/transcription_options_group_box.py:114
msgid "Task:"
msgstr "任务:"

#: buzz/widgets/transcriber/transcription_options_group_box.py:115
msgid "Language:"
msgstr "语言:"

#: buzz/widgets/transcriber/initial_prompt_text_edit.py:10
msgid "Enter prompt..."
msgstr "请输入文本..."

#: buzz/widgets/transcriber/advanced_settings_dialog.py:33
msgid "Advanced Settings"
msgstr "高级设置"

#: buzz/widgets/transcriber/advanced_settings_dialog.py:37
msgid "Speech recognition settings"
msgstr "语音识别设置"

#: buzz/widgets/transcriber/advanced_settings_dialog.py:46
msgid "Comma-separated, e.g. \"0.0, 0.2, 0.4, 0.6, 0.8, 1.0\""
msgstr "逗号分隔，例如\"0.0, 0.2, 0.4, 0.6, 0.8, 1.0\""

#: buzz/widgets/transcriber/advanced_settings_dialog.py:55
msgid "Temperature:"
msgstr ""

#: buzz/widgets/transcriber/advanced_settings_dialog.py:66
msgid "Initial Prompt:"
msgstr "初始提示："

#: buzz/widgets/transcriber/advanced_settings_dialog.py:68
msgid "Translation settings"
msgstr "翻译设置"

#: buzz/widgets/transcriber/advanced_settings_dialog.py:72
msgid "Enable AI translation"
msgstr "启用AI翻译"

#: buzz/widgets/transcriber/advanced_settings_dialog.py:84
#, fuzzy
msgid "AI model:"
msgstr "AI 模型:"

#: buzz/widgets/transcriber/advanced_settings_dialog.py:88
msgid "Enter instructions for AI on how to translate..."
msgstr "输入AI如何翻译的说明..."

#: buzz/widgets/transcriber/advanced_settings_dialog.py:92
msgid "Instructions for AI:"
msgstr "AI说明:"

#: buzz/widgets/transcriber/file_transcription_form_widget.py:42
msgid "Word-level timings"
msgstr "逐词识别"

#: buzz/widgets/transcriber/file_transcription_form_widget.py:66
msgid "Export:"
msgstr "导出:"

#: buzz/widgets/transcriber/hugging_face_search_line_edit.py:37
msgid "Huggingface ID of a model"
msgstr "模型的Huggingface ID "

#: buzz/widgets/transcriber/advanced_settings_button.py:9
msgid "Advanced..."
<<<<<<< HEAD
msgstr "高级..."
=======
msgstr "高级设置"
>>>>>>> 725031eb

#: buzz/widgets/main_window_toolbar.py:39
msgid "New Transcription"
msgstr "新识别"

#: buzz/widgets/main_window_toolbar.py:46
msgid "Open Transcript"
msgstr "打开识别结果"

#: buzz/widgets/main_window_toolbar.py:52 buzz/settings/shortcut.py:27
msgid "Cancel Transcription"
msgstr "取消识别"

#: buzz/widgets/main_window_toolbar.py:60 buzz/widgets/main_window.py:223
#: buzz/settings/shortcut.py:26
msgid "Clear History"
msgstr "清除历史纪录"

#: buzz/widgets/transcription_tasks_table_widget.py:64
msgid "In Progress"
msgstr "运行中"

#: buzz/widgets/transcription_tasks_table_widget.py:67
msgid "Completed"
msgstr "完成"

#: buzz/widgets/transcription_tasks_table_widget.py:74
msgid "Failed"
msgstr "失败"

#: buzz/widgets/transcription_tasks_table_widget.py:77
msgid "Canceled"
msgstr "取消"

#: buzz/widgets/transcription_tasks_table_widget.py:79
msgid "Queued"
msgstr "队列中"

#: buzz/widgets/transcription_tasks_table_widget.py:86
#, fuzzy
msgid "File Name / URL"
msgstr "文件名称/URL"

#: buzz/widgets/transcription_tasks_table_widget.py:98
#, fuzzy
msgid "Model"
msgstr "模型"

#: buzz/widgets/transcription_tasks_table_widget.py:107
#, fuzzy
msgid "Task"
msgstr "任务:"

#: buzz/widgets/transcription_tasks_table_widget.py:116
msgid "Status"
msgstr "状态"

#: buzz/widgets/transcription_tasks_table_widget.py:124
msgid "Date Added"
msgstr "添加日期"

#: buzz/widgets/transcription_tasks_table_widget.py:135
#, fuzzy
msgid "Date Completed"
msgstr "完成时间"

#: buzz/widgets/recording_transcriber_widget.py:79
msgid "Live Recording"
msgstr "实时录制"

#: buzz/widgets/recording_transcriber_widget.py:144
msgid "Click Record to begin..."
msgstr "点击开始录制"

#: buzz/widgets/recording_transcriber_widget.py:147
msgid "Waiting for AI translation..."
msgstr "等待AI翻译"

#: buzz/widgets/recording_transcriber_widget.py:159
msgid "Microphone:"
msgstr "麦克风:"

#: buzz/widgets/recording_transcriber_widget.py:523
msgid "An error occurred while starting a new recording:"
msgstr "开始新录制时出错"

#: buzz/widgets/recording_transcriber_widget.py:527
msgid ""
"Please check your audio devices or check the application logs for more "
"information."
msgstr "请检查您的音频设备或检查应用程序日志以获取更多信息。"

#: buzz/widgets/about_dialog.py:80
msgid "Check for updates"
msgstr "检查更新"

#: buzz/widgets/about_dialog.py:109
msgid "You're up to date!"
msgstr "已经是最新版本"

#: buzz/widgets/transcription_viewer/transcription_segments_editor_widget.py:93
msgid "Start"
msgstr "开始"

#: buzz/widgets/transcription_viewer/transcription_segments_editor_widget.py:94
msgid "End"
msgstr "结束"

#: buzz/widgets/transcription_viewer/transcription_segments_editor_widget.py:95
#: buzz/widgets/transcription_viewer/transcription_view_mode_tool_button.py:34
#: buzz/widgets/transcription_viewer/export_transcription_menu.py:30
msgid "Text"
msgstr "文本"

#: buzz/widgets/transcription_viewer/transcription_segments_editor_widget.py:96
#: buzz/widgets/transcription_viewer/transcription_view_mode_tool_button.py:40
#: buzz/widgets/transcription_viewer/export_transcription_menu.py:31
#: buzz/widgets/transcription_viewer/export_transcription_menu.py:64
#, fuzzy
msgid "Translation"
msgstr "翻译"

#: buzz/widgets/transcription_viewer/transcription_view_mode_tool_button.py:26
msgid "View"
msgstr "查看"

#: buzz/widgets/transcription_viewer/transcription_view_mode_tool_button.py:46
msgid "Timestamps"
msgstr "时间戳"

#: buzz/widgets/transcription_viewer/transcription_viewer_widget.py:156
msgid "Export"
msgstr "导出"

#: buzz/widgets/transcription_viewer/transcription_viewer_widget.py:170
#: buzz/transcriber/transcriber.py:24
msgid "Translate"
msgstr "翻译"

#: buzz/widgets/transcription_viewer/transcription_viewer_widget.py:180
msgid "Resize"
msgstr "调整大小"

#: buzz/widgets/transcription_viewer/transcription_viewer_widget.py:279
msgid "API Key Required"
msgstr "需要API Key"

#: buzz/widgets/transcription_viewer/transcription_viewer_widget.py:280
msgid "Please enter OpenAI API Key in preferences"
msgstr "请在偏好设置中输入OpenAI API Key"

#: buzz/widgets/transcription_viewer/transcription_viewer_widget.py:297
msgid "Desired subtitle length"
msgstr "所需字幕长度"

#: buzz/widgets/transcription_viewer/transcription_viewer_widget.py:298
msgid "Enter target characters per subtitle:"
msgstr "为每个字幕输入目标字符："

#: buzz/widgets/transcription_viewer/export_transcription_menu.py:78
#, fuzzy
msgid "Save File"
msgstr "保存文件"

#: buzz/widgets/transcription_viewer/export_transcription_menu.py:80
msgid "Text files"
msgstr "文本文件"

#: buzz/widgets/snap_notice.py:9
msgid "Snap permission notice"
msgstr "快照权限通知"

#: buzz/widgets/snap_notice.py:13
msgid ""
"Detected missing permissions, please check that snap permissions have been "
"granted"
msgstr "检测到缺少权限，请检查是否已获得快照权限"

#: buzz/widgets/snap_notice.py:16
msgid ""
"To enable necessary permissions run the following commands in the terminal"
msgstr "要启用必要的权限，请在终端中运行以下命令"

#: buzz/widgets/snap_notice.py:30
msgid "Close"
msgstr "关闭"

#: buzz/widgets/model_download_progress_dialog.py:36
#, fuzzy
msgid "Downloading model"
msgstr "下载模型"

#: buzz/widgets/model_download_progress_dialog.py:37
msgid "remaining"
msgstr "剩余"

#: buzz/widgets/menu_bar.py:38
#, fuzzy
msgid "Import File..."
msgstr "导入媒体文件..."

#: buzz/widgets/menu_bar.py:41
#, fuzzy
msgid "Import URL..."
msgstr "导入媒体文件..."

#: buzz/widgets/menu_bar.py:44
msgid "About"
msgstr "关于"

#: buzz/widgets/menu_bar.py:48
msgid "Preferences..."
msgstr "偏好设定..."

#: buzz/widgets/menu_bar.py:51 buzz/widgets/menu_bar.py:61
msgid "Help"
msgstr "帮助"

#: buzz/widgets/menu_bar.py:57
msgid "File"
msgstr "文件"

#: buzz/widgets/main_window.py:227
msgid ""
"Are you sure you want to delete the selected transcription(s)? This action "
"cannot be undone."
msgstr "您确定要删除所选录制吗？此操作无法撤消。"

#: buzz/widgets/main_window.py:255
msgid "Select audio file"
msgstr "选择音频文件"

#: buzz/widgets/main_window.py:291
msgid "Unable to save OpenAI API key to keyring"
msgstr "无法将OpenAI API密钥保存到密钥串"

#: buzz/transcriber/transcriber.py:25
#, fuzzy
msgid "Transcribe"
<<<<<<< HEAD
msgstr "识别"
=======
msgstr "转换"
>>>>>>> 725031eb

#: buzz/model_loader.py:532
msgid "A connection error occurred"
msgstr "连接发生错误"

#: buzz/settings/shortcut.py:17
#, fuzzy
msgid "Open Record Window"
msgstr "打开录制窗口"

#: buzz/settings/shortcut.py:18
#, fuzzy
msgid "Import File"
msgstr "导入文件"

#: buzz/settings/shortcut.py:20
msgid "Open Preferences Window"
msgstr "打开偏好设置窗口"

#: buzz/settings/shortcut.py:22
#, fuzzy
msgid "View Transcript Text"
<<<<<<< HEAD
msgstr "查看识别的文本"
=======
msgstr ""
>>>>>>> 725031eb

#: buzz/settings/shortcut.py:23
#, fuzzy
msgid "View Transcript Translation"
msgstr "查看识别的翻译"

#: buzz/settings/shortcut.py:24
#, fuzzy
msgid "View Transcript Timestamps"
msgstr "查看转录时间戳"

#: buzz/settings/recording_transcriber_mode.py:5
msgid "Append below"
msgstr "增加下方"

#: buzz/settings/recording_transcriber_mode.py:6
msgid "Append above"
msgstr "增加上方"

#: buzz/settings/recording_transcriber_mode.py:7
msgid "Append and correct"
msgstr "增加并纠正"

#~ msgid "ID"
#~ msgstr "ID"

#~ msgid "Downloading model (0%, unknown time remaining)"
#~ msgstr "正在下载模型 (0%, 剩余时间未知)"<|MERGE_RESOLUTION|>--- conflicted
+++ resolved
@@ -109,13 +109,7 @@
 "Your API key is valid. Buzz will use this key to perform Whisper API "
 "transcriptions and AI translations."
 msgstr ""
-<<<<<<< HEAD
 “您的API密钥有效。Buzz将使用此密钥执行 Whisper API 识别和 AI 翻译。”
-=======
-“您的API密钥有效。Buzz将使用此密钥执行Whisper API”
-“转录和人工智能翻译。”
->>>>>>> 725031eb
-
 
 #: buzz/widgets/preferences_dialog/general_preferences_widget.py:173
 msgid "Invalid API key"
@@ -190,11 +184,7 @@
 
 #: buzz/widgets/preferences_dialog/models_preferences_widget.py:82
 msgid "Huggingface ID of a Faster whisper model"
-<<<<<<< HEAD
 msgstr "较快的Whisper模型的Huggingface ID"
-=======
-msgstr "更快的Whisper模型的Huggingface ID"
->>>>>>> 725031eb
 
 #: buzz/widgets/preferences_dialog/models_preferences_widget.py:94
 #, fuzzy
@@ -263,15 +253,9 @@
 msgid "Model:"
 msgstr "模型:"
 
-<<<<<<< HEAD
-#: buzz/widgets/transcriber/transcription_options_group_box.py:91
-msgid "Api Key:"
-msgstr "Api Key:"
-=======
 #: buzz/widgets/transcriber/transcription_options_group_box.py:104
 msgid "First time use of a model may take up to several minutest to load."
 msgstr ""
->>>>>>> 725031eb
 
 #: buzz/widgets/transcriber/transcription_options_group_box.py:113
 msgid "Api Key:"
@@ -344,11 +328,7 @@
 
 #: buzz/widgets/transcriber/advanced_settings_button.py:9
 msgid "Advanced..."
-<<<<<<< HEAD
 msgstr "高级..."
-=======
-msgstr "高级设置"
->>>>>>> 725031eb
 
 #: buzz/widgets/main_window_toolbar.py:39
 msgid "New Transcription"
@@ -588,11 +568,7 @@
 #: buzz/transcriber/transcriber.py:25
 #, fuzzy
 msgid "Transcribe"
-<<<<<<< HEAD
 msgstr "识别"
-=======
-msgstr "转换"
->>>>>>> 725031eb
 
 #: buzz/model_loader.py:532
 msgid "A connection error occurred"
@@ -615,11 +591,7 @@
 #: buzz/settings/shortcut.py:22
 #, fuzzy
 msgid "View Transcript Text"
-<<<<<<< HEAD
 msgstr "查看识别的文本"
-=======
-msgstr ""
->>>>>>> 725031eb
 
 #: buzz/settings/shortcut.py:23
 #, fuzzy
