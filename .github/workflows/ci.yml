--- conflicted
+++ resolved
@@ -175,7 +175,7 @@
           path: |
             dist/Buzz*-windows.tar.gz
             dist/Buzz*-windows.exe
-<<<<<<< HEAD
+            dist/Buzz*-unix.tar.gz
             dist/Buzz-*.dmg
 
   bundle_mac_arm:
@@ -283,10 +283,6 @@
           name: Buzz-macOS-arm
           path: |
             dist/Buzz-*.dmg
-=======
-            dist/Buzz*-mac.dmg
-            dist/Buzz*-unix.tar.gz
->>>>>>> bc51c581
 
   release:
     runs-on: ${{ matrix.os }}
