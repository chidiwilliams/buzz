--- conflicted
+++ resolved
@@ -10,18 +10,11 @@
 from PyQt6.QtWidgets import (QPushButton)
 from pytestqt.qtbot import QtBot
 
-<<<<<<< HEAD
-from buzz.gui import (AboutDialog, AdvancedSettingsDialog, Application, AudioDevicesComboBox,
-                      DownloadModelProgressDialog, FileTranscriberWidget, LanguagesComboBox, MainWindow,
-                      TemperatureValidator, TextDisplayBox, TranscriberProgressDialog, TranscriptionViewerWidget,
-                      AppIcon, ModelComboBox)
-=======
 from buzz.gui import (AboutDialog, AdvancedSettingsDialog, Application,
                       AudioDevicesComboBox, DownloadModelProgressDialog,
                       FileTranscriberWidget, LanguagesComboBox, MainWindow,
                       ModelComboBox, TemperatureValidator,
                       TextDisplayBox, TranscriberProgressDialog, TranscriptionViewerWidget, AppIcon)
->>>>>>> acd2d93e
 from buzz.transcriber import FileTranscriptionOptions, Segment, TranscriptionOptions, Model
 
 
