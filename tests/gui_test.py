--- conflicted
+++ resolved
@@ -1,4 +1,3 @@
-import os
 import os
 import pathlib
 from typing import Any, Callable
@@ -11,18 +10,11 @@
 from PyQt6.QtWidgets import (QPushButton)
 from pytestqt.qtbot import QtBot
 
-from buzz.gui import (AboutDialog, AdvancedSettingsDialog, Application,
-                      AudioDevicesComboBox, DownloadModelProgressDialog,
-                      FileTranscriberWidget, LanguagesComboBox, MainWindow,
-<<<<<<< HEAD
-                      QualityComboBox, Settings, TemperatureValidator,
-                      TextDisplayBox, TranscriberProgressDialog, TranscriptionViewerWidget, AppIcon)
-from buzz.transcriber import FileTranscriptionOptions, OutputFormat, Segment, Quality, TranscriptionOptions
-=======
-                      ModelComboBox, TemperatureValidator,
-                      TextDisplayBox, TranscriberProgressDialog, TranscriptionViewerWidget)
+from buzz.gui import (AboutDialog, AdvancedSettingsDialog, Application, AudioDevicesComboBox,
+                      DownloadModelProgressDialog, FileTranscriberWidget, LanguagesComboBox, MainWindow,
+                      TemperatureValidator, TextDisplayBox, TranscriberProgressDialog, TranscriptionViewerWidget,
+                      AppIcon, ModelComboBox)
 from buzz.transcriber import FileTranscriptionOptions, Segment, TranscriptionOptions, Model
->>>>>>> 8025e13b
 
 
 class TestApplication:
