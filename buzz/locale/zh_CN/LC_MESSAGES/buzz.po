# SOME DESCRIPTIVE TITLE.
# Copyright (C) YEAR THE PACKAGE'S COPYRIGHT HOLDER
# This file is distributed under the same license as the PACKAGE package.
# FIRST AUTHOR <lichenghao011@gmail.com>, 2024.
# 'transcript'  as '识别'
msgid ""
msgstr ""
"Project-Id-Version: \n"
"Report-Msgid-Bugs-To: \n"
"POT-Creation-Date: 2025-01-09 08:48+0200\n"
"PO-Revision-Date: 2023-05-01 15:45+0800\n"
"Last-Translator: \n"
"Language-Team: lamb \n"
"Language: zh_CN\n"
"MIME-Version: 1.0\n"
"Content-Type: text/plain; charset=UTF-8\n"
"Content-Transfer-Encoding: 8bit\n"
"X-Generator: Poedit 3.2.2\n"

#: buzz/widgets/import_url_dialog.py:19 buzz/settings/shortcut.py:19
msgid "Import URL"
msgstr "导入URL"

#: buzz/widgets/import_url_dialog.py:22
msgid "https://example.com/audio.mp3"
msgstr "https://example.com/audio.mp3"

#: buzz/widgets/import_url_dialog.py:28
#: buzz/widgets/preferences_dialog/preferences_dialog.py:69
#: buzz/widgets/preferences_dialog/models_preferences_widget.py:245
#: buzz/widgets/transcriber/advanced_settings_dialog.py:97
#: buzz/widgets/main_window.py:246
msgid "Ok"
msgstr "Ok"

#: buzz/widgets/import_url_dialog.py:29
#: buzz/widgets/preferences_dialog/preferences_dialog.py:70
#: buzz/widgets/preferences_dialog/models_preferences_widget.py:246
#: buzz/widgets/model_download_progress_dialog.py:29
#: buzz/widgets/main_window.py:247
msgid "Cancel"
msgstr "取消"

#: buzz/widgets/import_url_dialog.py:34
msgid "URL:"
msgstr "网址:"

#: buzz/widgets/import_url_dialog.py:44
msgid "Invalid URL"
msgstr "无效的网址"

#: buzz/widgets/import_url_dialog.py:44
msgid "The URL you entered is invalid."
msgstr "输入的网址无效"

#: buzz/widgets/preferences_dialog/shortcuts_editor_preferences_widget.py:29
msgid "Reset to Defaults"
msgstr "恢复默认"

#: buzz/widgets/preferences_dialog/general_preferences_widget.py:52
msgid "Font Size"
msgstr "字体大小"

#: buzz/widgets/preferences_dialog/general_preferences_widget.py:61
msgid "Test"
msgstr "测试"

#: buzz/widgets/preferences_dialog/general_preferences_widget.py:67
msgid "OpenAI API key"
msgstr "OpenAI API key"

#: buzz/widgets/preferences_dialog/general_preferences_widget.py:80
msgid "OpenAI base url"
msgstr "OpenAI 基于 url"

#: buzz/widgets/preferences_dialog/general_preferences_widget.py:89
msgid "Default export file name"
msgstr "默认输出文件名"

#: buzz/widgets/preferences_dialog/general_preferences_widget.py:95
msgid "Enable live recording transcription export"
msgstr "启用实时录制转录导出"

#: buzz/widgets/preferences_dialog/general_preferences_widget.py:101
#: buzz/widgets/preferences_dialog/folder_watch_preferences_widget.py:47
#: buzz/widgets/preferences_dialog/folder_watch_preferences_widget.py:50
msgid "Browse"
msgstr "浏览"

#: buzz/widgets/preferences_dialog/general_preferences_widget.py:120
msgid "Export folder"
msgstr "导出文件夹"

#: buzz/widgets/preferences_dialog/general_preferences_widget.py:131
#, fuzzy
msgid "Live recording mode"
msgstr "现场录制模式"

#: buzz/widgets/preferences_dialog/general_preferences_widget.py:156
#: buzz/widgets/preferences_dialog/general_preferences_widget.py:162
msgid "OpenAI API Key Test"
msgstr "测试OpenAI API Key"

#: buzz/widgets/preferences_dialog/general_preferences_widget.py:157
msgid ""
"Your API key is valid. Buzz will use this key to perform Whisper API "
"transcriptions and AI translations."

msgstr ""
“您的API密钥有效。Buzz将使用此密钥执行 Whisper API 识别和 AI 翻译。”

#: buzz/widgets/preferences_dialog/general_preferences_widget.py:178
msgid "Invalid API key"
msgstr "无效的API key"

#: buzz/widgets/preferences_dialog/general_preferences_widget.py:179
#, fuzzy
msgid ""
"API supports only base64 characters (A-Za-z0-9+/=_-). Other characters in "
"API key may cause errors."
msgstr ""
"API只支持 base64字符（A-Za-z0-9+/=）。其他字符在API密钥中可能导致错误。"

#: buzz/widgets/preferences_dialog/general_preferences_widget.py:197
msgid "Select Export Folder"
msgstr "选择输出文件夹"

#: buzz/widgets/preferences_dialog/general_preferences_widget.py:249
msgid ""
"OpenAI API returned invalid response. Please check the API url or your key. "
"Transcription and translation may still work if the API does not support key "
"validation."
msgstr ""
"OpenAI API返回无效响应。请检查API网址或您的密钥。“
”如果API不支持密钥验证，转录和翻译可能仍然有效翻"


#: buzz/widgets/preferences_dialog/folder_watch_preferences_widget.py:42
msgid "Enable folder watch"
msgstr "开启文件夹监控"

#: buzz/widgets/preferences_dialog/folder_watch_preferences_widget.py:94
msgid "Input folder"
msgstr "输入文件夹"

#: buzz/widgets/preferences_dialog/folder_watch_preferences_widget.py:95
msgid "Output folder"
msgstr "输出文件夹"

#: buzz/widgets/preferences_dialog/folder_watch_preferences_widget.py:105
#, fuzzy
msgid "Select Input Folder"
msgstr "选择输入文件夹"

#: buzz/widgets/preferences_dialog/folder_watch_preferences_widget.py:114
msgid "Select Output Folder"
msgstr "选择输出文件夹"

#: buzz/widgets/preferences_dialog/preferences_dialog.py:43
#, fuzzy
msgid "Preferences"
msgstr "偏好设置"

#: buzz/widgets/preferences_dialog/preferences_dialog.py:50
msgid "General"
msgstr "通用"

#: buzz/widgets/preferences_dialog/preferences_dialog.py:53
#, fuzzy
msgid "Models"
msgstr "模型"

#: buzz/widgets/preferences_dialog/preferences_dialog.py:57
msgid "Shortcuts"
msgstr "快捷键"

#: buzz/widgets/preferences_dialog/preferences_dialog.py:63
msgid "Folder Watch"
msgstr "文件夹查看"

#: buzz/widgets/preferences_dialog/models_preferences_widget.py:70
msgid "Group"
msgstr "组"

#: buzz/widgets/preferences_dialog/models_preferences_widget.py:82
msgid "Huggingface ID of a Faster whisper model"
msgstr "较快的Whisper模型的Huggingface ID"

#: buzz/widgets/preferences_dialog/models_preferences_widget.py:94
#, fuzzy
msgid "Download"
msgstr "下载"

#: buzz/widgets/preferences_dialog/models_preferences_widget.py:99
msgid "Show file location"
msgstr "查看文件位置"

#: buzz/widgets/preferences_dialog/models_preferences_widget.py:107
msgid "Delete"
msgstr "删除"

#: buzz/widgets/preferences_dialog/models_preferences_widget.py:138
#, fuzzy
msgid "Downloaded"
msgstr "已下载的"

#: buzz/widgets/preferences_dialog/models_preferences_widget.py:143
msgid "Available for Download"
msgstr "可用的下载"

#: buzz/widgets/preferences_dialog/models_preferences_widget.py:164
msgid "Download link to Whisper.cpp ggml model file"
msgstr "Whisper.cpp ggml 模型文件的下载链接"

#: buzz/widgets/preferences_dialog/models_preferences_widget.py:239
msgid "Delete Model"
msgstr "删除模型"

#: buzz/widgets/preferences_dialog/models_preferences_widget.py:240
#, fuzzy
msgid "Are you sure you want to delete the selected model?"
msgstr "您确定要删除所选录制吗？"

#: buzz/widgets/preferences_dialog/models_preferences_widget.py:268
#, fuzzy
msgid "Download failed"
msgstr "下载模型失败"

#: buzz/widgets/preferences_dialog/models_preferences_widget.py:269
#: buzz/widgets/main_window.py:303 buzz/model_loader.py:503
msgid "Error"
msgstr "错误"

#: buzz/widgets/record_button.py:10 buzz/widgets/record_button.py:17
#: buzz/widgets/main_window_toolbar.py:37
msgid "Record"
msgstr "录制"

#: buzz/widgets/record_button.py:21
msgid "Stop"
msgstr "停止"

#: buzz/widgets/transcriber/languages_combo_box.py:35
#: buzz/transcriber/transcriber.py:160
msgid "Detect Language"
msgstr "检测语言"

#: buzz/widgets/transcriber/file_transcriber_widget.py:79
msgid "Run"
msgstr "开始执行"

#: buzz/widgets/transcriber/transcription_options_group_box.py:92
msgid "Model:"
msgstr "模型:"

#: buzz/widgets/transcriber/transcription_options_group_box.py:104
msgid "First time use of a model may take up to several minutest to load."
msgstr "首次使用模型可能需要几分钟的时间才能加载"

#: buzz/widgets/transcriber/transcription_options_group_box.py:114
msgid "Api Key:"
msgstr "Api Key:"

#: buzz/widgets/transcriber/transcription_options_group_box.py:115
msgid "Task:"
msgstr "任务:"

#: buzz/widgets/transcriber/transcription_options_group_box.py:116
msgid "Language:"
msgstr "语言:"

#: buzz/widgets/transcriber/initial_prompt_text_edit.py:10
msgid "Enter prompt..."
msgstr "请输入文本..."

#: buzz/widgets/transcriber/advanced_settings_dialog.py:33
msgid "Advanced Settings"
msgstr "高级设置"

#: buzz/widgets/transcriber/advanced_settings_dialog.py:37
msgid "Speech recognition settings"
msgstr "语音识别设置"

#: buzz/widgets/transcriber/advanced_settings_dialog.py:46
msgid "Comma-separated, e.g. \"0.0, 0.2, 0.4, 0.6, 0.8, 1.0\""
msgstr "逗号分隔，例如\"0.0, 0.2, 0.4, 0.6, 0.8, 1.0\""

#: buzz/widgets/transcriber/advanced_settings_dialog.py:55
msgid "Temperature:"
msgstr "间隔"

#: buzz/widgets/transcriber/advanced_settings_dialog.py:66
msgid "Initial Prompt:"
msgstr "初始提示："

#: buzz/widgets/transcriber/advanced_settings_dialog.py:68
msgid "Translation settings"
msgstr "翻译设置"

#: buzz/widgets/transcriber/advanced_settings_dialog.py:72
msgid "Enable AI translation"
msgstr "启用AI翻译"

#: buzz/widgets/transcriber/advanced_settings_dialog.py:84
#, fuzzy
msgid "AI model:"
msgstr "AI 模型:"

#: buzz/widgets/transcriber/advanced_settings_dialog.py:88
msgid "Enter instructions for AI on how to translate..."
msgstr "输入AI如何翻译的说明..."

#: buzz/widgets/transcriber/advanced_settings_dialog.py:92
msgid "Instructions for AI:"
msgstr "AI说明:"

#: buzz/widgets/transcriber/file_transcription_form_widget.py:43
msgid "Word-level timings"
msgstr "逐词识别"

#: buzz/widgets/transcriber/file_transcription_form_widget.py:54
msgid "Extract speech"
msgstr "提取语音"

#: buzz/widgets/transcriber/file_transcription_form_widget.py:77
msgid "Export:"
msgstr "导出:"

#: buzz/widgets/transcriber/hugging_face_search_line_edit.py:37
msgid "Huggingface ID of a model"
msgstr "模型的Huggingface ID "

#: buzz/widgets/transcriber/advanced_settings_button.py:9
msgid "Advanced..."
msgstr "高级..."

#: buzz/widgets/main_window_toolbar.py:43
#, fuzzy
msgid "New File Transcription"
msgstr "新增文件识别"



#: buzz/widgets/main_window_toolbar.py:50
#, fuzzy
msgid "New URL Transcription"
msgstr "新增URL识别"

#: buzz/widgets/main_window_toolbar.py:57
msgid "Open Transcript"
msgstr "打开识别结果"

#: buzz/widgets/main_window_toolbar.py:63 buzz/settings/shortcut.py:27
msgid "Cancel Transcription"
msgstr "取消识别"

#: buzz/widgets/main_window_toolbar.py:71 buzz/widgets/main_window.py:235
#: buzz/settings/shortcut.py:26
msgid "Clear History"
msgstr "清除历史纪录"

#: buzz/widgets/transcription_tasks_table_widget.py:66
msgid "In Progress"
msgstr "运行中"

#: buzz/widgets/transcription_tasks_table_widget.py:69
msgid "Completed"
msgstr "完成"

#: buzz/widgets/transcription_tasks_table_widget.py:76
msgid "Failed"
msgstr "失败"

#: buzz/widgets/transcription_tasks_table_widget.py:79
msgid "Canceled"
msgstr "取消"

#: buzz/widgets/transcription_tasks_table_widget.py:81
msgid "Queued"
msgstr "队列中"

#: buzz/widgets/transcription_tasks_table_widget.py:88
#, fuzzy
msgid "File Name / URL"
msgstr "文件名称/URL"

#: buzz/widgets/transcription_tasks_table_widget.py:100
#, fuzzy
msgid "Model"
msgstr "模型"

#: buzz/widgets/transcription_tasks_table_widget.py:109
#, fuzzy
msgid "Task"
msgstr "任务"

#: buzz/widgets/transcription_tasks_table_widget.py:118
msgid "Status"
msgstr "状态"

#: buzz/widgets/transcription_tasks_table_widget.py:126
msgid "Date Added"
msgstr "添加日期"

#: buzz/widgets/transcription_tasks_table_widget.py:137
#, fuzzy
msgid "Date Completed"
msgstr "完成时间"

#: buzz/widgets/recording_transcriber_widget.py:79
msgid "Live Recording"
msgstr "实时录制"

#: buzz/widgets/recording_transcriber_widget.py:144
msgid "Click Record to begin..."
msgstr "点击开始录制"

#: buzz/widgets/recording_transcriber_widget.py:147
msgid "Waiting for AI translation..."
msgstr "等待AI翻译..."

#: buzz/widgets/recording_transcriber_widget.py:159
msgid "Microphone:"
msgstr "麦克风:"

#: buzz/widgets/recording_transcriber_widget.py:523
msgid "An error occurred while starting a new recording:"
msgstr "开始新录制时出错"

#: buzz/widgets/recording_transcriber_widget.py:527
msgid ""
"Please check your audio devices or check the application logs for more "
"information."
msgstr "请检查您的音频设备或检查应用程序日志以获取更多信息。"

#: buzz/widgets/about_dialog.py:80
msgid "Check for updates"
msgstr "检查更新"

#: buzz/widgets/about_dialog.py:109
msgid "You're up to date!"
msgstr "已经是最新版本"

#: buzz/widgets/transcription_viewer/transcription_segments_editor_widget.py:93
msgid "Start"
msgstr "开始"

#: buzz/widgets/transcription_viewer/transcription_segments_editor_widget.py:94
msgid "End"
msgstr "结束"

#: buzz/widgets/transcription_viewer/transcription_segments_editor_widget.py:95
#: buzz/widgets/transcription_viewer/transcription_view_mode_tool_button.py:34
#: buzz/widgets/transcription_viewer/export_transcription_menu.py:30
msgid "Text"
msgstr "文本"

#: buzz/widgets/transcription_viewer/transcription_segments_editor_widget.py:96
#: buzz/widgets/transcription_viewer/transcription_view_mode_tool_button.py:40
#: buzz/widgets/transcription_viewer/export_transcription_menu.py:31
#: buzz/widgets/transcription_viewer/export_transcription_menu.py:64
#, fuzzy
msgid "Translation"
msgstr "翻译"

#: buzz/widgets/transcription_viewer/transcription_view_mode_tool_button.py:26
msgid "View"
msgstr "查看"

#: buzz/widgets/transcription_viewer/transcription_view_mode_tool_button.py:46
msgid "Timestamps"
msgstr "时间戳"

#: buzz/widgets/transcription_viewer/transcription_viewer_widget.py:146
msgid "Export"
msgstr "导出"

#: buzz/widgets/transcription_viewer/transcription_viewer_widget.py:160
#: buzz/transcriber/transcriber.py:24
msgid "Translate"
msgstr "翻译"

#: buzz/widgets/transcription_viewer/transcription_viewer_widget.py:170
#: buzz/widgets/transcription_viewer/transcription_resizer_widget.py:168
msgid "Resize"
msgstr "调整大小"

#: buzz/widgets/transcription_viewer/transcription_viewer_widget.py:269
msgid "API Key Required"
msgstr "需要API Key"

#: buzz/widgets/transcription_viewer/transcription_viewer_widget.py:270
msgid "Please enter OpenAI API Key in preferences"
msgstr "请在偏好设置中输入OpenAI API Key"

#: buzz/widgets/transcription_viewer/transcription_resizer_widget.py:150
#, fuzzy
msgid "Resize Options"
msgstr "调整大小"

#: buzz/widgets/transcription_viewer/transcription_resizer_widget.py:161
msgid "Desired subtitle length"
msgstr "所需字幕长度"

#: buzz/widgets/transcription_viewer/transcription_viewer_widget.py:298
msgid "Enter target characters per subtitle:"
msgstr "为每个字幕输入目标字符："

#: buzz/widgets/transcription_viewer/transcription_resizer_widget.py:186
msgid "Merge Options"
msgstr "合并选项"

#: buzz/widgets/transcription_viewer/transcription_resizer_widget.py:197
msgid "Merge by gap"
msgstr "按间隔合并"

#: buzz/widgets/transcription_viewer/transcription_resizer_widget.py:205
msgid "Split by punctuation"
msgstr "按标点符号拆分"

#: buzz/widgets/transcription_viewer/transcription_resizer_widget.py:213
msgid "Split by max length"
msgstr "按最大长度拆分"

#: buzz/widgets/transcription_viewer/transcription_resizer_widget.py:225
msgid "Merge"
msgstr "合并"



#: buzz/widgets/transcription_viewer/export_transcription_menu.py:78
#, fuzzy
msgid "Save File"
msgstr "保存文件"

#: buzz/widgets/transcription_viewer/export_transcription_menu.py:80
msgid "Text files"
msgstr "文本文件"

#: buzz/widgets/snap_notice.py:9
msgid "Snap permission notice"
msgstr "快照权限通知"

#: buzz/widgets/snap_notice.py:13
msgid ""
"Detected missing permissions, please check that snap permissions have been "
"granted"
msgstr "检测到缺少权限，请检查是否已获得快照权限"

#: buzz/widgets/snap_notice.py:16
msgid ""
"To enable necessary permissions run the following commands in the terminal"
msgstr "要启用必要的权限，请在终端中运行以下命令"

#: buzz/widgets/snap_notice.py:30
msgid "Close"
msgstr "关闭"

#: buzz/widgets/model_download_progress_dialog.py:36
#, fuzzy
msgid "Downloading model"
msgstr "模型下载中"

#: buzz/widgets/model_download_progress_dialog.py:37
msgid "remaining"
msgstr "剩余"

#: buzz/widgets/menu_bar.py:38
#, fuzzy
msgid "Import File..."
msgstr "导入媒体文件..."

#: buzz/widgets/menu_bar.py:41
#, fuzzy
msgid "Import URL..."
msgstr "导入媒体文件..."

#: buzz/widgets/menu_bar.py:44
msgid "About"
msgstr "关于"


#: buzz/widgets/menu_bar.py:48
msgid "Preferences..."
msgstr "偏好设置..."

#: buzz/widgets/menu_bar.py:51 buzz/widgets/menu_bar.py:61
msgid "Help"
msgstr "帮助"

#: buzz/widgets/menu_bar.py:57
msgid "File"
msgstr "文件"

#: buzz/widgets/main_window.py:239
msgid ""
"Are you sure you want to delete the selected transcription(s)? This action "
"cannot be undone."
msgstr "您确定要删除所选录制吗？此操作无法撤消。"

#: buzz/widgets/main_window.py:267
msgid "Select audio file"
msgstr "选择音频文件"

#: buzz/widgets/main_window.py:303
msgid "Unable to save OpenAI API key to keyring"
msgstr "无法将OpenAI API密钥保存到密钥串"

#: buzz/transcriber/transcriber.py:25
#, fuzzy
msgid "Transcribe"
msgstr "识别"

#: buzz/model_loader.py:532
msgid "A connection error occurred"
msgstr "连接发生错误"

#: buzz/settings/shortcut.py:17
#, fuzzy
msgid "Open Record Window"
msgstr "打开录制窗口"

#: buzz/settings/shortcut.py:18
#, fuzzy
msgid "Import File"
msgstr "导入文件"

#: buzz/settings/shortcut.py:20
msgid "Open Preferences Window"
msgstr "打开偏好设置窗口"

#: buzz/settings/shortcut.py:22
#, fuzzy
msgid "View Transcript Text"
msgstr "查看识别的文本"

#: buzz/settings/shortcut.py:23
#, fuzzy
msgid "View Transcript Translation"
msgstr "查看识别的翻译"

#: buzz/settings/shortcut.py:24
#, fuzzy
msgid "View Transcript Timestamps"
msgstr "查看转录时间戳"

#: buzz/settings/recording_transcriber_mode.py:5
msgid "Append below"
msgstr "增加下方"

#: buzz/settings/recording_transcriber_mode.py:6
msgid "Append above"
msgstr "增加上方"

#: buzz/settings/recording_transcriber_mode.py:7
msgid "Append and correct"
msgstr "增加并纠正"

#~ msgid "Enter target characters per subtitle:"
#~ msgstr "为每个字幕输入目标字符："

#~ msgid "ID"
#~ msgstr "ID"

#~ msgid "Downloading model (0%, unknown time remaining)"
<<<<<<< HEAD
#~ msgstr "正在下载模型 (0%, 剩余时间未知)"
=======
#~ msgstr "正在下载模型 (0%, 未知剩余时间)"
>>>>>>> aab8e633
<|MERGE_RESOLUTION|>--- conflicted
+++ resolved
@@ -663,8 +663,4 @@
 #~ msgstr "ID"
 
 #~ msgid "Downloading model (0%, unknown time remaining)"
-<<<<<<< HEAD
-#~ msgstr "正在下载模型 (0%, 剩余时间未知)"
-=======
-#~ msgstr "正在下载模型 (0%, 未知剩余时间)"
->>>>>>> aab8e633
+#~ msgstr "正在下载模型 (0%, 剩余时间未知)"